--- conflicted
+++ resolved
@@ -550,12 +550,9 @@
         trim: bool = False,
         load_audio: bool = True,
         add_misc: bool = False,
-<<<<<<< HEAD
+        use_start_end_token: bool = True,
         return_pad_mask: bool = False,
         max_sample_size: int = 0,
-=======
-        use_start_end_token: bool = True,
->>>>>>> 66fdb1e9
     ):
         if use_start_end_token and hasattr(tokenizer, 'bos_token'):
             bos_id = tokenizer.bos_id
@@ -1124,12 +1121,9 @@
         add_misc: bool = False,
         global_rank: int = 0,
         world_size: int = 0,
-<<<<<<< HEAD
+        use_start_end_token: bool = True,
         return_pad_mask: bool = False,
         max_sample_size: int = 0,
-=======
-        use_start_end_token: bool = True,
->>>>>>> 66fdb1e9
     ):
         if use_start_end_token and hasattr(tokenizer, 'bos_token'):
             bos_id = tokenizer.bos_id
