--- conflicted
+++ resolved
@@ -87,10 +87,6 @@
             raise ValueError(f"mode should be either 'train', 'eval', or 'test' but got {mode}")
         self.examples = self.processor.get_examples()
 
-<<<<<<< HEAD
-        tokenizer_type = type(tokenizer.tokenizer).__name__
-=======
->>>>>>> af900ee0
         vocab_size = getattr(tokenizer, "vocab_size", 0)
         cached_features_file = (
             data_file
