--- conflicted
+++ resolved
@@ -39,15 +39,10 @@
 gelu_plg_creator = plg_registry.get_plugin_creator("CustomGeluPluginDynamic", "1", "")
 emln_plg_creator = plg_registry.get_plugin_creator("CustomEmbLayerNormPluginDynamic", "1", "")
 
-<<<<<<< HEAD
-print("creators:", plg_registry, qkv2_plg_creator, skln_plg_creator, gelu_plg_creator, emln_plg_creator)
-print("\n".join([x.name for x in plg_registry.plugin_creator_list]))
-=======
 logging.info(
     "creators:", plg_registry, qkv2_plg_creator, skln_plg_creator, gelu_plg_creator, emln_plg_creator,
 )
 logging.info("\n".join([x.name for x in plg_registry.plugin_creator_list]))
->>>>>>> 4137c2b4
 
 """
 Attentions Keys
@@ -120,7 +115,7 @@
 
     has_mask = imask is not None
 
-    pf_hidden_size = trt.PluginField("hidden_size", np.array([hidden_size], np.int32), trt.PluginFieldType.INT32)
+    pf_hidden_size = trt.PluginField("hidden_size", np.array([hidden_size], np.int32), trt.PluginFieldType.INT32,)
     pf_num_heads = trt.PluginField("num_heads", np.array([num_heads], np.int32), trt.PluginFieldType.INT32)
     pf_S = trt.PluginField("S", np.array([S], np.int32), trt.PluginFieldType.INT32)
     pf_has_mask = trt.PluginField("has_mask", np.array([has_mask], np.int32), trt.PluginFieldType.INT32)
@@ -166,7 +161,7 @@
     hidden_size = idims[2]
 
     context_transposed = attention_layer_opt(
-        prefix + "attention_self_", config, init_dict, network, input_tensor, imask
+        prefix + "attention_self_", config, init_dict, network, input_tensor, imask,
     )
     attention_heads = context_transposed.get_output(0)
 
@@ -175,7 +170,7 @@
     attention_out_fc = network.add_fully_connected(attention_heads, hidden_size, W_aout, B_aout)
 
     skiplayer = skipln(
-        prefix + "attention_output_layernorm_", init_dict, network, attention_out_fc.get_output(0), input_tensor
+        prefix + "attention_output_layernorm_", init_dict, network, attention_out_fc.get_output(0), input_tensor,
     )
     attention_ln = skiplayer.get_output(0)
 
@@ -199,7 +194,7 @@
 
     out_dense = network.add_fully_connected(intermediate_act, hidden_size, W_lout, B_lout)
     set_layer_name(out_dense, prefix + "output_", "dense")
-    out_layer = skipln(prefix + "output_layernorm_", init_dict, network, out_dense.get_output(0), attention_ln)
+    out_layer = skipln(prefix + "output_layernorm_", init_dict, network, out_dense.get_output(0), attention_ln,)
     out_ln = out_layer.get_output(0)
 
     set_tensor_name(out_ln, prefix + "output_", "reshape")
@@ -235,7 +230,7 @@
     shuf.first_transpose = (2, 3, 0, 1)
 
     first_token_tensor = network.add_slice(
-        shuf.get_output(0), start=(0, 0, 0, 0), shape=(1, 1, 1, hidden_size), stride=(1, 1, 1, 1)
+        shuf.get_output(0), start=(0, 0, 0, 0), shape=(1, 1, 1, hidden_size), stride=(1, 1, 1, 1),
     )
 
     W_out = init_dict[prefix + POOL_W]
@@ -281,10 +276,10 @@
     ).get_output(0)
 
     first_token_tensor = network.add_slice(
-        shuf.get_output(0), start=(0, 0, 0, 0, 0), shape=(-1, 1, 1, 1, hidden_size), stride=(1, 1, 1, 1, 1)
+        shuf.get_output(0), start=(0, 0, 0, 0, 0), shape=(-1, 1, 1, 1, hidden_size), stride=(1, 1, 1, 1, 1),
     )
     first_token_tensor.set_input(
-        1, network.add_constant((5,), trt.Weights(np.array([0, 0, 0, 0, 0]).astype(np.int32))).get_output(0)
+        1, network.add_constant((5,), trt.Weights(np.array([0, 0, 0, 0, 0]).astype(np.int32))).get_output(0),
     )
     first_token_tensor.set_input(2, out_shape_tensor)
 
@@ -360,7 +355,9 @@
             shape_str = '{} '.format(len(shape)) + ' '.join([str(d) for d in shape])
             weights_dict[outname] = trt.Weights(flat_tensor)
 
-            TRT_LOGGER.log(TRT_LOGGER.INFO, "Orig.name: {:}, TRT name: {:}, shape: {:}".format(pn, outname, shape_str))
+            TRT_LOGGER.log(
+                TRT_LOGGER.INFO, "Orig.name: {:}, TRT name: {:}, shape: {:}".format(pn, outname, shape_str),
+            )
 
         additional_dict = dict()
         for key, value in weights_dict.items():
@@ -446,9 +443,9 @@
             builder_config.max_workspace_size = 5000 * (1024 * 1024)  # 5000 MiB
             builder_config.set_flag(trt.BuilderFlag.FP16)
 
-            input_ids = network.add_input(name="input_ids", dtype=trt.int32, shape=(-1, S))
-            segment_ids = network.add_input(name="segment_ids", dtype=trt.int32, shape=(-1, S))
-            input_mask = network.add_input(name="input_mask", dtype=trt.int32, shape=(-1, S))
+            input_ids = network.add_input(name="input_ids", dtype=trt.int32, shape=(-1, S,))
+            segment_ids = network.add_input(name="segment_ids", dtype=trt.int32, shape=(-1, S,))
+            input_mask = network.add_input(name="input_mask", dtype=trt.int32, shape=(-1, S,))
 
             def set_profile_shape(profile, batch_size, min_batch=None, max_batch=None):
                 opt_shape = (batch_size, S)
@@ -498,14 +495,22 @@
 if __name__ == "__main__":
     parser = argparse.ArgumentParser(description='TensorRT BERT Sample')
     parser.add_argument('-bw', '--bert-weight', required=True, help='bert weight from nemo')
-    parser.add_argument('-cw', '--class-weight', required=True, help='classifier weight from nemo')
-
-    parser.add_argument('-t', '--token-classifier', required=False, default=None, help="Name of the token classifier")
-    parser.add_argument('-s', '--seq-classifier', required=False, default=None, help="Name of the sequence classifier")
-
-    parser.add_argument('-o', '--output', required=True, help='The bert engine file, ex bert.engine')
-    parser.add_argument(
-        '-b', '--batch-size', type=int, required=False, default=1, help='Preferred batch size (default = 1)'
+    parser.add_argument(
+        '-cw', '--class-weight', required=True, help='classifier weight from nemo',
+    )
+
+    parser.add_argument(
+        '-t', '--token-classifier', required=False, default=None, help="Name of the token classifier",
+    )
+    parser.add_argument(
+        '-s', '--seq-classifier', required=False, default=None, help="Name of the sequence classifier",
+    )
+
+    parser.add_argument(
+        '-o', '--output', required=True, help='The bert engine file, ex bert.engine',
+    )
+    parser.add_argument(
+        '-b', '--batch-size', type=int, required=False, default=1, help='Preferred batch size (default = 1)',
     )
     parser.add_argument(
         '--max-batch-size',
