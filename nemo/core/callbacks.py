# ! /usr/bin/python
# -*- coding: utf-8 -*-

# Copyright (c) 2019, NVIDIA CORPORATION. All rights reserved.
#
# Licensed under the Apache License, Version 2.0 (the "License");
# you may not use this file except in compliance with the License.
# You may obtain a copy of the License at
#
#     http://www.apache.org/licenses/LICENSE-2.0
#
# Unless required by applicable law or agreed to in writing, software
# distributed under the License is distributed on an "AS IS" BASIS,
# WITHOUT WARRANTIES OR CONDITIONS OF ANY KIND, either express or implied.
# See the License for the specific language governing permissions and
# limitations under the License.

# __all__ = [
#     "NeMoCallback",
#     "SimpleLogger",
#     "TensorboardLogger",
#     "WandBLogger",
#     "CheckpointCallback",
#     "on_train_start",
#     "on_train_end",
#     "on_epoch_start",
#     "on_epoch_end",
#     "on_batch_start",
#     "on_batch_end",
#     "on_step_start",
#     "on_step_end",
# ]

import glob
import os
import time
from abc import ABC
from typing import Callable, List, Union

from nemo.core.deprecated_callbacks import (
    ActionCallback,
    EvaluatorCallback,
    ModuleSaverCallback,
    SimpleLossLoggerCallback,
    UnfreezeCallback,
    ValueSetterCallback,
    WandbCallback,
)
from nemo.core.neural_types import NmTensor
from nemo.utils import get_checkpoint_from_dir, logging
from nemo.utils.app_state import AppState

try:
    import wandb

    _WANDB_AVAILABLE = True
except (ImportError, ModuleNotFoundError):
    _WANDB_AVAILABLE = False


class NeMoCallback(ABC):
    """The base class for callbacks inside of NeMo. It contains no __init__ which children classes are responsible for.
    Each callback contains 8 functions which are called at different stages of train(). All functions must take as the
    first argument: the current action state. This state is a StateWrapper object.
    TODO: Add a link to documentation.
    """

    def on_train_start(self, state):
        pass

    def on_epoch_start(self, state):
        pass

    def on_batch_start(self, state):
        pass

    def on_step_start(self, state):
        pass

    def on_step_end(self, state):
        pass

    def on_batch_end(self, state):
        pass

    def on_epoch_end(self, state):
        pass

    def on_train_end(self, state):
        pass


def on_train_start(func):
    """A function decorator that wraps a Callable inside the NeMoCallback object and runs the function with the
    on_train_start callback event.
    """

    class NeMoCallbackWrapper(NeMoCallback):
        def __init__(self, my_func):
            self._func = my_func

        def on_train_start(self, state):
            self._func(state)

    return NeMoCallbackWrapper(func)


def on_epoch_start(func):
    """A function decorator that wraps a Callable inside the NeMoCallback object and runs the function with the
    on_epoch_start callback event.
    """

    class NeMoCallbackWrapper(NeMoCallback):
        def __init__(self, my_func):
            self._func = my_func

        def on_epoch_start(self, state):
            self._func(state)

    return NeMoCallbackWrapper(func)


def on_batch_start(func):
    """A function decorator that wraps a Callable inside the NeMoCallback object and runs the function with the
    on_batch_start callback event.
    """

    class NeMoCallbackWrapper(NeMoCallback):
        def __init__(self, my_func):
            self._func = my_func

        def on_batch_start(self, state):
            self._func(state)

    return NeMoCallbackWrapper(func)


def on_step_start(func):
    """A function decorator that wraps a Callable inside the NeMoCallback object and runs the function with the
    on_step_start callback event.
    """

    class NeMoCallbackWrapper(NeMoCallback):
        def __init__(self, my_func):
            self._func = my_func

        def on_step_start(self, state):
            self._func(state)

    return NeMoCallbackWrapper(func)


def on_step_end(func):
    """A function decorator that wraps a Callable inside the NeMoCallback object and runs the function with the
    on_step_end callback event.
    """

    class NeMoCallbackWrapper(NeMoCallback):
        def __init__(self, my_func):
            self._func = my_func

        def on_step_end(self, state):
            self._func(state)

    return NeMoCallbackWrapper(func)


def on_batch_end(func):
    """A function decorator that wraps a Callable inside the NeMoCallback object and runs the function with the
    on_batch_end callback event.
    """

    class NeMoCallbackWrapper(NeMoCallback):
        def __init__(self, my_func):
            self._func = my_func

        def on_batch_end(self, state):
            self._func(state)

    return NeMoCallbackWrapper(func)


def on_epoch_end(func):
    """A function decorator that wraps a Callable inside the NeMoCallback object and runs the function with the
    on_epoch_end callback event.
    """

    class NeMoCallbackWrapper(NeMoCallback):
        def __init__(self, my_func):
            self._func = my_func

        def on_epoch_end(self, state):
            self._func(state)

    return NeMoCallbackWrapper(func)


def on_train_end(func):
    """A function decorator that wraps a Callable inside the NeMoCallback object and runs the function with the
    on_train_end callback event.
    """

    class NeMoCallbackWrapper(NeMoCallback):
        def __init__(self, my_func):
            self._func = my_func

        def on_train_end(self, state):
            self._func(state)

    return NeMoCallbackWrapper(func)


class SimpleLogger(NeMoCallback):
    def __init__(self, step_freq: int = 100, tensors_to_log: List[Union[str, NmTensor]] = ["loss"]):
        """A simple callback that prints tensors to screen. It's default option is to print the training loss every
        100 steps. Additional tensors can be printed by adding them to the tensors_to_log argument.

        args:
            step_freq (int): The frequency of printing to screen. Defaults to every 100 steps
            tensors_to_log (List of str or NmTensor): A list of either tensor names or NmTensors which will be printed
                every step_freq steps.
                Defaults to ["loss"] which only prints the loss.
        """
        self.step_freq = step_freq
        self.tensors_to_log = tensors_to_log

    def on_step_end(self, state):
        if state["step"] % self.step_freq == 0:
            for tensor_key in self.tensors_to_log:
                tensor = state["tensors"].get_tensor(tensor_key)
                logging.info("%s: %s", tensor_key, tensor)


class TensorboardLogger(NeMoCallback):
    def __init__(
        self,
        tb_writer: 'torch.utils.tensorboard.SummaryWriter',
        step_freq: int = 100,
        tensors_to_log: List[Union[str, NmTensor]] = ["loss"],
        custom_tb_log_func: Callable[[Union[str, NmTensor]], None] = None,
        log_epoch: bool = True,
        log_lr: bool = True,
    ):
        """A tensorboard callback that logs tensors using a tensorboard writer object. It's default option is to log
        the loss every 100 steps. Additional scalar tensors can be logged by adding them to the tensors_to_log
        argument. In order to log complex tensorboard entities, the custom_tb_log_func must be passed it. By default,
        it always logs the current epoch and the time taken per epoch.

        args:
            tb_writer (required): The tensorboard logger object.
            step_freq (int): The frequency of tensorboard logging. Defaults to every 100 steps
            tensors_to_log (List of str or NmTensor): A list of either tensor names or NmTensors which will be logged
                every step_freq steps.
                Defaults to ["loss"] which only prints the loss.
            custom_tb_log_func (func): TensorboardLogger loops through tensors_to_log and passes these elements to
                custom_tb_log_func. So a custom_tb_log_func will receive one argument on each call with the arugment
                being an element from tensors_to_log.
                Defaults to None which logs each tensors_to_log as a scalar.
            log_epoch (bool): Whether to log epoch and epoch training time to tensorboard.
                Defaults to True.
            log_lr (bool): Whether to log the learning rate to tensorboard.
                Defaults to True.
        """
        self.step_freq = step_freq
        self.tensors_to_log = tensors_to_log
        self.tb_writer = tb_writer
        self.custom_tb_log_func = custom_tb_log_func
        self._last_epoch_start = None
        self._log_epoch = log_epoch
        self._log_lr = log_lr

    def on_epoch_start(self, state):
        if state["global_rank"] is None or state["global_rank"] == 0:
            self._last_epoch_start = time.time()

    def on_epoch_end(self, state):
        if state["global_rank"] is None or state["global_rank"] == 0:
            if self._log_epoch:
                epoch_time = time.time() - self._last_epoch_start
                self.tb_writer.add_scalar('misc/epoch', state["epoch"], state["step"])
                self.tb_writer.add_scalar('misc/epoch_time', epoch_time, state["step"])

    def on_step_end(self, state):
        if state["global_rank"] is None or state["global_rank"] == 0:
            if state["step"] % self.step_freq == 0:
                tb_log_func = lambda x: self.tb_writer.add_scalar(x, state["tensors"].get_tensor(x), state["step"])
                if self.custom_tb_log_func is not None:
                    tb_log_func = self.custom_tb_log_func
                for tensor_key in self.tensors_to_log:
                    tb_log_func(tensor_key)

                if self._log_lr:
                    self.tb_writer.add_scalar('param/lr', state["optimizers"][0].param_groups[0]['lr'], state["step"])


class WandBLogger(NeMoCallback):
    def __init__(
        self,
        step_freq: int = 100,
        tensors_to_log: List[Union[str, NmTensor]] = ["loss"],
        wandb_name: str = None,
        wandb_project: str = None,
        args=None,
        log_epoch: bool = True,
        log_lr: bool = True,
    ):
        """A [Weights & Biases](https://docs.wandb.com/) callback that logs tensors to W&B. It's default option is to
        log the loss every 100 steps. Additional scalar tensors can be logged by adding them to the tensors_to_log
        argument. By default, it always logs the current epoch and the time taken per epoch.

        args:
            step_freq (int): The frequency of Weights and Biases logging. Defaults to every 100 steps
            tensors_to_log (List of str or NmTensor): A list of either tensor names or NmTensors which will be logged
                every step_freq steps.
                Defaults to ["loss"] which only prints the loss.
            wandb_name(str): wandb experiment name.
                Defaults to None
            wandb_project(str): wandb project name.
                Defaults to None
            args: argparse flags which will be logged as hyperparameters.
                Defaults to None.
            log_epoch (bool): Whether to log epoch and epoch training time to Weights and Biases.
                Defaults to True.
            log_lr (bool): Whether to log epoch and epoch training time to Weights and Biases.
                Defaults to True.
        """
        if not _WANDB_AVAILABLE:
            logging.error("Could not import wandb. Did you install it (pip install --upgrade wandb)?")
        self._step_freq = step_freq
        self._tensors_to_log = tensors_to_log
        self._name = wandb_name
        self._project = wandb_project
        self._args = args
        self._last_epoch_start = None
        self._log_epoch = log_epoch
        self._log_lr = log_lr

    def on_train_start(self, state):
        if state["global_rank"] is None or state["global_rank"] == 0:
            if _WANDB_AVAILABLE and wandb.run is None:
                wandb.init(name=self._name, project=self._project)
                if self._args is not None:
                    wandb.config.update(self._args)
            elif _WANDB_AVAILABLE and wandb.run is not None:
                logging.info("Re-using wandb session")
            else:
                logging.error("Could not import wandb. Did you install it (pip install --upgrade wandb)?")
                logging.info("Will not log data to weights and biases.")
                self._step_freq = -1

    def on_step_end(self, state):
        # log training metrics
        if state["global_rank"] is None or state["global_rank"] == 0:
            if state["step"] % self._step_freq == 0 and self._step_freq > 0:
                tensors_logged = {t: state["tensors"].get_tensor(t).cpu() for t in self._tensors_to_log}
                # Always log learning rate
<<<<<<< HEAD
                # tensors_logged['LR'] = state["learning_rate"]
=======
                if self._log_lr:
                    tensors_logged['LR'] = state["optimizers"][0].param_groups[0]['lr']
>>>>>>> d1a935fe
                self._wandb_log(tensors_logged, state["step"])

    def on_epoch_start(self, state):
        if state["global_rank"] is None or state["global_rank"] == 0:
            self._last_epoch_start = time.time()

    def on_epoch_end(self, state):
        if state["global_rank"] is None or state["global_rank"] == 0:
            if self._log_epoch:
                epoch_time = time.time() - self._last_epoch_start
                self._wandb_log({"epoch": state["epoch"], "epoch_time": epoch_time}, state["step"])

    @staticmethod
    def _wandb_log(tensors_logged, step):
        if _WANDB_AVAILABLE:
            wandb.log(tensors_logged, step=step)


class CheckpointCallback(NeMoCallback):
    def __init__(
        self,
        folder: str,
        load_from_folder: str = None,
        step_freq: int = -1,
        epoch_freq: int = -1,
        checkpoints_to_keep: int = 4,
        force_load: bool = False,
    ):
        """A callback that does checkpointing of module weights and trainer (incl. optimizer) status.

        args:
            folder (str, required): A path where checkpoints are to be stored and loaded from if load_from_folder is
                None.
            load_from_folder (str): A path where checkpoints can be loaded from.
                Defaults to None.
            step_freq (int): How often in terms of steps to save checkpoints. One of step_freq or epoch_freq is
                required.
            epoch_freq (int): How often in terms of epochs to save checkpoints. One of step_freq or epoch_freq is
                required.
            checkpoints_to_keep (int): Number of most recent checkpoints to keep. Older checkpoints will be deleted.
                Defaults to 4.
            force_load (bool): Whether to crash if loading is unsuccessful.
                Defaults to False
        """
        if step_freq == -1 and epoch_freq == -1:
            logging.warning("No checkpoints will be saved because step_freq and epoch_freq are both -1.")

        if step_freq > -1 and epoch_freq > -1:
            logging.warning("You config the model to save by both steps and epochs. Please use one or the other")
            epoch_freq = -1

        self._step_freq = step_freq
        self._epoch_freq = epoch_freq
        self._folder = folder
        self._load_from_folder = load_from_folder if load_from_folder else folder
        self._ckpt2keep = checkpoints_to_keep
        self._saved_ckpts = []
        # If True, run will fail if we cannot load module weights
        self._force_load = force_load

    def __save_to(self, path, state):
        if state["global_rank"] is not None and state["global_rank"] != 0:
            return
        if not os.path.isdir(path):
            logging.info(f"Creating {path} folder")
            os.makedirs(path, exist_ok=True)
        unique_mod_names = set()
        for module in AppState().modules:
            if module.num_weights > 0:
                if str(module) in unique_mod_names:
                    raise NotImplementedError(
                        "There were two instances of the same module. Please overwrite __str__() of one of the "
                        "modules."
                    )
                unique_mod_names.add(str(module))
                if self._step_freq > -1:
                    filename = f"{module}-STEP-{state['step']}.pt"
                else:
                    filename = f"{module}-EPOCH-{state['epoch']}.pt"
                module.save_to(os.path.join(path, filename))

        if self._step_freq > -1:
            filename = f"trainer-STEP-{state['step']}.pt"
            state.save_state_to(f"{path}/{filename}")
            self._saved_ckpts.append(f"-{state['step']}.pt")
        else:
            filename = f"trainer-EPOCH-{state['epoch']}.pt"
            state.save_state_to(f"{path}/{filename}")
            self._saved_ckpts.append(f"-{state['epoch']}.pt")

        if len(self._saved_ckpts) > self._ckpt2keep:
            for end in self._saved_ckpts[: -self._ckpt2keep]:
                for file in glob.glob(f'{path}/*{end}'):
                    os.remove(file)
            self._saved_ckpts = self._saved_ckpts[-self._ckpt2keep :]
        logging.info(f'Saved checkpoint: {path}/{filename}')

    def __restore_from(self, path, state):
        if not os.path.isdir(path):
            if self._force_load:
                raise ValueError("force_load was set to True for checkpoint callback but a checkpoint was not found.")
            logging.warning(f"Checkpoint folder {path} not found!")
        else:
            logging.info(f"Found checkpoint folder {path}. Will attempt to restore checkpoints from it.")
            modules_to_restore = []
            modules_to_restore_name = []
            for module in AppState().modules:
                if module.num_weights > 0:
                    modules_to_restore.append(module)
                    modules_to_restore_name.append(str(module))
            try:
                module_checkpoints = get_checkpoint_from_dir(modules_to_restore_name, path)

                for mod, checkpoint in zip(modules_to_restore, module_checkpoints):
                    mod.restore_from(checkpoint, state["local_rank"])
            except (ValueError) as e:
                if self._force_load:
                    raise ValueError(
                        "force_load was set to True for checkpoint callback but a checkpoint was not found."
                    )
                logging.warning(e)
                logging.warning(
                    f"Checkpoint folder {path} was present but nothing was restored. Continuing training from random "
                    "initialization."
                )
                return

            try:
                trainer_checkpoints = get_checkpoint_from_dir(["trainer"], path)
                state.restore_state_from(trainer_checkpoints[0])
            except (ValueError) as e:
                logging.warning(e)
                logging.warning(
                    "Trainer state such as optimizer state and current step/epoch was not restored. Pretrained weights"
                    " have still been restore and fine-tuning should continue fine."
                )
                return

    def on_train_start(self, state):
        num_parameters = 0
        unique_mod_names = set()
        for module in AppState().modules:
            if module.num_weights > 0:
                if str(module) in unique_mod_names:
                    raise NotImplementedError(
                        "There were two instances of the same module. Please overwrite __str__() of one of the "
                        "modules."
                    )
                unique_mod_names.add(str(module))
                num_parameters += module.num_weights
        logging.info(f"Found {len(unique_mod_names)} modules with weights:")
        for name in unique_mod_names:
            logging.info(f"{name}")
        logging.info(f"Total model parameters: {num_parameters}")
        self.__restore_from(self._load_from_folder, state)

    def on_step_end(self, state):
        step = state["step"]
        if self._step_freq > 0 and step % self._step_freq == 0 and step > 0:
            self.__save_to(self._folder, state)

    def on_train_end(self, state):
        if self._step_freq > 0 or self._epoch_freq > 0:
            self.__save_to(self._folder, state)

    def on_epoch_end(self, state):
        epoch = state["epoch"]
        if self._epoch_freq > 0 and epoch % self._epoch_freq == 0 and epoch > 0:
            self.__save_to(self._folder, state)<|MERGE_RESOLUTION|>--- conflicted
+++ resolved
@@ -354,12 +354,8 @@
             if state["step"] % self._step_freq == 0 and self._step_freq > 0:
                 tensors_logged = {t: state["tensors"].get_tensor(t).cpu() for t in self._tensors_to_log}
                 # Always log learning rate
-<<<<<<< HEAD
-                # tensors_logged['LR'] = state["learning_rate"]
-=======
                 if self._log_lr:
                     tensors_logged['LR'] = state["optimizers"][0].param_groups[0]['lr']
->>>>>>> d1a935fe
                 self._wandb_log(tensors_logged, state["step"])
 
     def on_epoch_start(self, state):
