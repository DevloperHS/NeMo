--- conflicted
+++ resolved
@@ -97,15 +97,14 @@
 
 
 class FilterbankFeatures(nn.Module):
-<<<<<<< HEAD
     """Featurizer that converts wavs to Mel Spectrograms.
     See AudioToMelSpectrogramPreprocessor for args.
     """
     def __init__(
             self, *,
             sample_rate=16000,
-            window_size=0.02,
-            window_stride=0.01,
+            n_window_size=320,
+            n_window_stride=160,
             window="hann",
             normalize="per_feature",
             n_fft=None,
@@ -119,30 +118,10 @@
             max_duration=16.7,
             frame_splicing=1,
             stft_conv=False,
+            pad_value=0,
+            mag_power=2.,
             logger=None
     ):
-=======
-    def __init__(self,
-                 sample_rate=8000,
-                 n_window_size=320,
-                 n_window_stride=160,
-                 window="hann",
-                 normalize="per_feature",
-                 n_fft=None,
-                 preemph=0.97,
-                 nfilt=64,
-                 lowfreq=0,
-                 highfreq=None,
-                 log=True,
-                 dither=CONSTANT,
-                 pad_to=16,
-                 max_duration=16.7,
-                 frame_splicing=1,
-                 stft_conv=False,
-                 pad_value=0,
-                 mag_power=2.,
-                 logger=None):
->>>>>>> a3e98142
         super(FilterbankFeatures, self).__init__()
         if (n_window_size is None or n_window_stride is None
                 or not isinstance(n_window_size, int)
@@ -285,46 +264,6 @@
         elif pad_to > 0:
             pad_amt = x.size(-1) % pad_to
             if pad_amt != 0:
-<<<<<<< HEAD
-                x = nn.functional.pad(x, (0, pad_to - pad_amt))
-
-        return x
-=======
                 x = nn.functional.pad(x, (0, pad_to - pad_amt),
                                       value=self.pad_value)
-        return x
-
-    @classmethod
-    def from_config(cls, cfg, log=False):
-        return cls(sample_rate=cfg.get('sample_rate', 8000),
-                   window_size=cfg.get('window_size', 0.02),
-                   window_stride=cfg.get('window_stride', 0.01),
-                   n_fft=cfg.get('n_fft', None),
-                   nfilt=cfg.get('features', 64),
-                   window=cfg.get('window', "hann"),
-                   normalize=cfg.get('normalize', "per_feature"),
-                   dither=cfg.get('dither', CONSTANT),
-                   pad_to=cfg.get("pad_to", 16),
-                   frame_splicing=cfg.get("frame_splicing", 1),
-                   log=log,
-                   stft_conv=cfg.get("stft_conv", False))
-
-
-class FeatureFactory(object):
-    featurizers = {
-        "logfbank": FilterbankFeatures,
-        "fbank": FilterbankFeatures,
-        "stft": SpectrogramFeatures,
-        "logspect": SpectrogramFeatures,
-        "logstft": SpectrogramFeatures
-    }
-
-    def __init__(self):
-        pass
-
-    @classmethod
-    def from_config(cls, cfg):
-        feat_type = cfg.get('feat_type', "logspect")
-        featurizer = cls.featurizers[feat_type]
-        return featurizer.from_config(cfg, log="log" in feat_type)
->>>>>>> a3e98142
+        return x