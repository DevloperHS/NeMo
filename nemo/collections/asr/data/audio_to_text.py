# Copyright (c) 2020, NVIDIA CORPORATION.  All rights reserved.
#
# Licensed under the Apache License, Version 2.0 (the "License");
# you may not use this file except in compliance with the License.
# You may obtain a copy of the License at
#
#     http://www.apache.org/licenses/LICENSE-2.0
#
# Unless required by applicable law or agreed to in writing, software
# distributed under the License is distributed on an "AS IS" BASIS,
# WITHOUT WARRANTIES OR CONDITIONS OF ANY KIND, either express or implied.
# See the License for the specific language governing permissions and
# limitations under the License.
import io
import os
from typing import Callable, Dict, List, Optional, Union

import braceexpand
import numpy as np
import torch
import webdataset as wd
from torch.nn import functional as F

from nemo.collections.asr.data import vocabs
from nemo.collections.asr.parts import collections, parsers
from nemo.collections.asr.parts.features import WaveformFeaturizer
from nemo.core.classes import Dataset, IterableDataset
from nemo.core.neural_types import *
from nemo.utils import logging
from nemo.utils.decorators import experimental

__all__ = [
    'AudioToCharDataset',
    'AudioToCharWithDursDataset',
    'AudioToBPEDataset',
    'AudioLabelDataset',
    'TarredAudioToCharDataset',
    'TarredAudioToBPEDataset',
]


def _speech_collate_fn(batch, pad_id):
    """collate batch of audio sig, audio len, tokens, tokens len
    Args:
        batch (Optional[FloatTensor], Optional[LongTensor], LongTensor,
               LongTensor):  A tuple of tuples of signal, signal lengths,
               encoded tokens, and encoded tokens length.  This collate func
               assumes the signals are 1d torch tensors (i.e. mono audio).
    """
    _, audio_lengths, _, tokens_lengths = zip(*batch)
    max_audio_len = 0
    has_audio = audio_lengths[0] is not None
    if has_audio:
        max_audio_len = max(audio_lengths).item()
    max_tokens_len = max(tokens_lengths).item()

    audio_signal, tokens = [], []
    for sig, sig_len, tokens_i, tokens_i_len in batch:
        if has_audio:
            sig_len = sig_len.item()
            if sig_len < max_audio_len:
                pad = (0, max_audio_len - sig_len)
                sig = torch.nn.functional.pad(sig, pad)
            audio_signal.append(sig)
        tokens_i_len = tokens_i_len.item()
        if tokens_i_len < max_tokens_len:
            pad = (0, max_tokens_len - tokens_i_len)
            tokens_i = torch.nn.functional.pad(tokens_i, pad, value=pad_id)
        tokens.append(tokens_i)

    if has_audio:
        audio_signal = torch.stack(audio_signal)
        audio_lengths = torch.stack(audio_lengths)
    else:
        audio_signal, audio_lengths = None, None
    tokens = torch.stack(tokens)
    tokens_lengths = torch.stack(tokens_lengths)

    return audio_signal, audio_lengths, tokens, tokens_lengths


def _padding_collate_fn(batch, pad_id):
    audio_signal, audio_lengths, tokens, tokens_lengths = _speech_collate_fn(batch, pad_id)

    padding_mask = torch.full(size=audio_signal.size(), fill_value=True, dtype=torch.bool)

    for x, length in enumerate(audio_lengths):
        padding_mask[x][:length] = False
    return audio_signal, audio_lengths, tokens, tokens_lengths, padding_mask


def crop_to_max_size(wav, target_size):
    size = len(wav)
    diff = size - target_size
    if diff <= 0:
        return wav

    start = np.random.randint(0, diff + 1)
    end = size - diff + start
    return wav[start:end]


class _AudioTextDataset(Dataset):
    """
    Dataset that loads tensors via a json file containing paths to audio files, transcripts, and durations (in seconds).
    Each new line is a different sample. Example below:
    {"audio_filepath": "/path/to/audio.wav", "text_filepath": "/path/to/audio.txt", "duration": 23.147}
    ...
    {"audio_filepath": "/path/to/audio.wav", "text": "the transcription", "offset": 301.75, "duration": 0.82, "utt":
    "utterance_id", "ctm_utt": "en_4156", "side": "A"}
    Args:
        manifest_filepath: Path to manifest json as described above. Can be comma-separated paths.
        labels: String containing all the possible characters to map to
        sample_rate (int): Sample rate to resample loaded audio to
        int_values (bool): If true, load samples as 32-bit integers. Defauts to False.
        augmentor (nemo.collections.asr.parts.perturb.AudioAugmentor): An AudioAugmentor object used to augment loaded
            audio
        max_duration: If audio exceeds this length, do not include in dataset
        min_duration: If audio is less than this length, do not include in dataset
        max_utts: Limit number of utterances
        blank_index: blank character index, default = -1
        unk_index: unk_character index, default = -1
        normalize: whether to normalize transcript text (default): True
        bos_id: Id of beginning of sequence symbol to append if not None
        eos_id: Id of end of sequence symbol to append if not None
        load_audio: Boolean flag indicate whether do or not load audio
        add_misc: True if add additional info dict.
    """

    @property
    def output_types(self) -> Optional[Dict[str, NeuralType]]:
        """Returns definitions of module output ports.
               """
        output = {
            'audio_signal': NeuralType(
                ('B', 'T'),
                AudioSignal(freq=self._sample_rate)  # TODO: self._sample_rate is not defined anywhere
                if self is not None and hasattr(self, '_sample_rate')
                else AudioSignal(),
            ),
            'a_sig_length': NeuralType(tuple('B'), LengthsType()),
            'transcripts': NeuralType(('B', 'T'), LabelsType()),
            'transcript_length': NeuralType(tuple('B'), LengthsType()),
        }
        if self.return_pad_mask:
            output['padding_mask'] = NeuralType(('B', 'T'), LabelsType())
        return output

    def __init__(
            self,
            manifest_filepath: str,
            parser: Union[str, Callable],
            sample_rate: int,
            int_values: bool = False,
            augmentor: 'nemo.collections.asr.parts.perturb.AudioAugmentor' = None,
            max_duration: Optional[int] = None,
            min_duration: Optional[int] = None,
            max_utts: int = 0,
            trim: bool = False,
            bos_id: Optional[int] = None,
            eos_id: Optional[int] = None,
            pad_id: int = 0,
            load_audio: bool = True,
            add_misc: bool = False,
            return_pad_mask: bool = False,
    ):
        self.parser = parser

        self.collection = collections.ASRAudioText(
            manifests_files=manifest_filepath.split(','),
            parser=parser,
            min_duration=min_duration,
            max_duration=max_duration,
            max_number=max_utts,
        )

        self.featurizer = WaveformFeaturizer(sample_rate=sample_rate, int_values=int_values, augmentor=augmentor)
        self.trim = trim
        self.eos_id = eos_id
        self.bos_id = bos_id
        self.pad_id = pad_id
        self.return_pad_mask = return_pad_mask
        self.load_audio = load_audio
        self._add_misc = add_misc

    def __getitem__(self, index):
        sample = self.collection[index]
        if self.load_audio:
            offset = sample.offset

            if offset is None:
                offset = 0

            features = self.featurizer.process(
                sample.audio_file, offset=offset, duration=sample.duration, trim=self.trim, orig_sr=sample.orig_sr
            )
            f, fl = features, torch.tensor(features.shape[0]).long()
        else:
            f, fl = None, None

        t, tl = sample.text_tokens, len(sample.text_tokens)
        if self.bos_id is not None:
            t = [self.bos_id] + t
            tl += 1
        if self.eos_id is not None:
            t = t + [self.eos_id]
            tl += 1

        output = f, fl, torch.tensor(t).long(), torch.tensor(tl).long()

        if self._add_misc:
            misc = dict()
            misc['id'] = sample.id
            misc['text_raw'] = sample.text_raw
            misc['speaker'] = sample.speaker
            output = (output, misc)

        return output

    def __len__(self):
        return len(self.collection)

    def _collate_fn(self, batch):
        if self.return_pad_mask:
            return _padding_collate_fn(batch, pad_id=self.pad_id)
        else:
            return _speech_collate_fn(batch, pad_id=self.pad_id)


@experimental
class AudioToCharDataset(_AudioTextDataset):
    """
    Dataset that loads tensors via a json file containing paths to audio
    files, transcripts, and durations (in seconds). Each new line is a
    different sample. Example below:
    {"audio_filepath": "/path/to/audio.wav", "text_filepath":
    "/path/to/audio.txt", "duration": 23.147}
    ...
    {"audio_filepath": "/path/to/audio.wav", "text": "the
    transcription", "offset": 301.75, "duration": 0.82, "utt":
    "utterance_id", "ctm_utt": "en_4156", "side": "A"}
    Args:
        manifest_filepath: Path to manifest json as described above. Can
            be comma-separated paths.
        labels: String containing all the possible characters to map to
        sample_rate (int): Sample rate to resample loaded audio to
        int_values (bool): If true, load samples as 32-bit integers. Defauts to False.
        augmentor (nemo.collections.asr.parts.perturb.AudioAugmentor): An AudioAugmentor
            object used to augment loaded audio
        max_duration: If audio exceeds this length, do not include in dataset
        min_duration: If audio is less than this length, do not include
            in dataset
        max_utts: Limit number of utterances
        blank_index: blank character index, default = -1
        unk_index: unk_character index, default = -1
        normalize: whether to normalize transcript text (default): True
        bos_id: Id of beginning of sequence symbol to append if not None
        eos_id: Id of end of sequence symbol to append if not None
        load_audio: Boolean flag indicate whether do or not load audio
        add_misc: True if add additional info dict.
    """

    @property
    def output_types(self) -> Optional[Dict[str, NeuralType]]:
        """Returns definitions of module output ports.
               """
        output = {
            'audio_signal': NeuralType(
                ('B', 'T'),
                AudioSignal(freq=self._sample_rate)
                if self is not None and hasattr(self, '_sample_rate')
                else AudioSignal(),
            ),
            'a_sig_length': NeuralType(tuple('B'), LengthsType()),
            'transcripts': NeuralType(('B', 'T'), LabelsType()),
            'transcript_length': NeuralType(tuple('B'), LengthsType()),
        }
        if self.return_pad_mask:
            output['padding_mask'] = NeuralType(('B', 'T'), LabelsType())
        return output

    def __init__(
            self,
            manifest_filepath: str,
            labels: Union[str, List[str]],
            sample_rate: int,
            int_values: bool = False,
            augmentor: 'nemo.collections.asr.parts.perturb.AudioAugmentor' = None,
            max_duration: Optional[float] = None,
            min_duration: Optional[float] = None,
            max_utts: int = 0,
            blank_index: int = -1,
            unk_index: int = -1,
            normalize: bool = True,
            trim: bool = False,
            bos_id: Optional[int] = None,
            eos_id: Optional[int] = None,
            pad_id: int = 0,
            load_audio: bool = True,
            parser: Union[str, Callable] = 'en',
            add_misc: bool = False,
            return_pad_mask: bool = False,
    ):
        self.labels = labels

        parser = parsers.make_parser(
            labels=labels, name=parser, unk_id=unk_index, blank_id=blank_index, do_normalize=normalize
        )

        super().__init__(
            manifest_filepath=manifest_filepath,
            parser=parser,
            sample_rate=sample_rate,
            int_values=int_values,
            augmentor=augmentor,
            max_duration=max_duration,
            min_duration=min_duration,
            max_utts=max_utts,
            trim=trim,
            bos_id=bos_id,
            eos_id=eos_id,
            pad_id=pad_id,
            load_audio=load_audio,
            add_misc=add_misc,
            return_pad_mask=return_pad_mask,
        )


class AudioToCharWithDursDataset(AudioToCharDataset):
    """
    Dataset that loads tensors via a json file containing paths to audio
    files, transcripts, and durations (in seconds). Each new line is a
    different sample. Example below:
    {"audio_filepath": "/path/to/audio.wav", "text_filepath":
    "/path/to/audio.txt", "duration": 23.147}
    ...
    {"audio_filepath": "/path/to/audio.wav", "text": "the
    transcription", "offset": 301.75, "duration": 0.82, "utt":
    "utterance_id", "ctm_utt": "en_4156", "side": "A"}

    Additionally, user provides path to precomputed durations, which is a pickled python dict with 'tags' and 'durs'
    keys, both of which are list of examples values. Tag is a unique example identifier, which is a wav filename
    without suffix. Durations are an additional tuple of two tensors: graphemes durations and blanks durations.
    Example below:
    {'tags': ['LJ050-0234', 'LJ019-0373'],
     'durs': [(graphemes_durs0, blanks_durs0), (graphemes_durs1, blanks_durs1)]}

    Args:
        **kwargs: Passed to AudioToCharDataset constructor.
        durs_path (str): String path to pickled list of '[(tag, durs)]' durations location.
        rep (bool): True if repeat text graphemes according to durs.
        vocab: Vocabulary config (parser + set of graphemes to use). Constructor propagates these to
            `self.make_vocab` function call to build a complete vocabulary.
    """

    @property
    def output_types(self) -> Optional[Dict[str, NeuralType]]:
        """Returns definitions of module output ports."""
        return {
            'audio': NeuralType(
                ('B', 'T'),
                AudioSignal(freq=self._sample_rate)
                if self is not None and hasattr(self, '_sample_rate')
                else AudioSignal(),
            ),
            'audio_len': NeuralType(('B',), LengthsType()),
            'text': NeuralType(('B', 'T'), LabelsType()),
            'text_len': NeuralType(('B',), LengthsType()),
            'durs': NeuralType(('B', 'T'), LengthsType()),
        }

    @staticmethod
    def make_vocab(notation='chars', punct=True, spaces=False, stresses=False):
        """Constructs vocabulary from given parameters.

        Args:
            notation (str): Either 'chars' or 'phonemes' as general notation.
            punct (bool): True if reserve grapheme for basic punctuation.
            spaces (bool): True if prepend spaces to every punctuation symbol.
            stresses (bool): True if use phonemes codes with stresses (0-2).

        Returns:
            (vocabs.Base) Vocabulary
        """
        if notation == 'chars':
            vocab = vocabs.Chars(punct=punct, spaces=spaces)
        elif notation == 'phonemes':
            vocab = vocabs.Phonemes(punct=punct, stresses=stresses, spaces=spaces)
        else:
            raise ValueError("Unsupported vocab type.")
        return vocab

    def __init__(self, **kwargs):
        durs_path = kwargs.pop('durs_path')
        rep = kwargs.pop('rep', False)
        self.vocab = self.make_vocab(**kwargs.pop('vocab', {}))
        kwargs.setdefault('labels', [])

        super().__init__(**kwargs)

        pth = torch.load(durs_path)
        tag2d = dict(zip(pth['tags'], pth['durs']))
        durs = []
        for i, e in enumerate(self.collection):
            tag = os.path.splitext(os.path.basename(e.audio_file))[0]
            durs.append(tag2d[tag])
        self.durs = durs
        self.rep = rep

    def __getitem__(self, item):
        sample = self.collection[item]
        audio, audio_len, _, _ = super().__getitem__(item)  # noqa
        text = self.vocab.encode(sample.text_raw)
        text, text_len = torch.tensor(text).long(), torch.tensor(len(text)).long()
        blanks_durs, graphemes_durs = self.durs[item]

        return (
            audio,
            audio_len,
            text,
            text_len,
            blanks_durs,
            graphemes_durs,
        )

    @staticmethod
    def _merge(tensors, dim=0, value=0, dtype=None):
        """Merges list of tensors into one."""
        tensors = [tensor if isinstance(tensor, torch.Tensor) else torch.tensor(tensor) for tensor in tensors]
        dim = dim if dim != -1 else len(tensors[0].shape) - 1
        dtype = tensors[0].dtype if dtype is None else dtype
        max_len = max(tensor.shape[dim] for tensor in tensors)
        new_tensors = []
        for tensor in tensors:
            pad = (2 * len(tensor.shape)) * [0]
            pad[-2 * dim - 1] = max_len - tensor.shape[dim]
            new_tensors.append(F.pad(tensor, pad=pad, value=value))
        return torch.stack(new_tensors).to(dtype=dtype)

    @staticmethod
    def _interleave(x, y):
        """Interleave two tensors."""
        xy = torch.stack([x[:-1], y], dim=1).view(-1)
        xy = F.pad(xy, pad=[0, 1], value=x[-1])
        return xy

    def _collate_fn(self, batch):
        batch = list(zip(*batch))

        asr_batch = _speech_collate_fn(list(zip(*batch[:4])), pad_id=self.vocab.pad)
        audio, audio_len, text, text_len = asr_batch

        text = [
            self._interleave(
                x=torch.empty(len(t) + 1, dtype=torch.long, device=t.device, ).fill_(self.vocab.blank), y=t,
            )
            for t in text
        ]
        text = self._merge(text, value=self.vocab.pad, dtype=torch.long)
        text_len = text_len * 2 + 1

        blanks_durs, graphemes_durs = batch[4:]
        durs = [self._interleave(b, c) for b, c in zip(blanks_durs, graphemes_durs)]
        durs = self._merge(durs, dtype=torch.long).to(text.device)

        if self.rep:
            text = self._merge(
                tensors=[torch.repeat_interleave(text1, durs1) for text1, durs1 in zip(text, durs)], dtype=torch.long,
            )
            text_len = durs.sum(-1)

        return (
            audio,
            audio_len,
            text,
            text_len,
            durs,
        )


@experimental
class AudioToBPEDataset(_AudioTextDataset):
    @property
    def output_types(self) -> Optional[Dict[str, NeuralType]]:
        """Returns definitions of module output ports.
               """
        output = {
            'audio_signal': NeuralType(
                ('B', 'T'),
                AudioSignal(freq=self._sample_rate)
                if self is not None and hasattr(self, '_sample_rate')
                else AudioSignal(),
            ),
            'a_sig_length': NeuralType(tuple('B'), LengthsType()),
            'transcripts': NeuralType(('B', 'T'), LabelsType()),
            'transcript_length': NeuralType(tuple('B'), LengthsType()),
        }
        if self.return_pad_mask:
            output['padding_mask'] = NeuralType(('B', 'T'), LabelsType())
        return output

    def __init__(
            self,
            manifest_filepath: str,
            tokenizer: 'nemo.collections.common.tokenizers.TokenizerSpec',
            sample_rate: int,
            int_values: bool = False,
            augmentor: 'nemo.collections.asr.parts.perturb.AudioAugmentor' = None,
            max_duration: Optional[int] = None,
            min_duration: Optional[int] = None,
            max_utts: int = 0,
            trim: bool = False,
            load_audio: bool = True,
            add_misc: bool = False,
            use_start_end_token: bool = True,
            return_pad_mask: bool = False,
    ):
        if use_start_end_token and hasattr(tokenizer, 'bos_token'):
            bos_id = tokenizer.bos_id
        else:
            bos_id = None

        if use_start_end_token and hasattr(tokenizer, 'eos_token'):
            eos_id = tokenizer.eos_id
        else:
            eos_id = None

        if hasattr(tokenizer, 'pad_token'):
            pad_id = tokenizer.pad_id
        else:
            pad_id = 0

        class TokenizerWrapper:
            def __init__(self, tokenizer):
                self._tokenizer = tokenizer

            def __call__(self, text):
                t = self._tokenizer.text_to_ids(text)
                return t

        super().__init__(
            manifest_filepath=manifest_filepath,
            parser=TokenizerWrapper(tokenizer),
            sample_rate=sample_rate,
            int_values=int_values,
            augmentor=augmentor,
            max_duration=max_duration,
            min_duration=min_duration,
            max_utts=max_utts,
            bos_id=bos_id,
            eos_id=eos_id,
            pad_id=pad_id,
            trim=trim,
            load_audio=load_audio,
            add_misc=add_misc,
            return_pad_mask=return_pad_mask,
        )


# Ported from https://github.com/NVIDIA/OpenSeq2Seq/blob/master/open_seq2seq/data/speech2text/speech_commands.py
@experimental
class AudioLabelDataset(Dataset):
    """
    Dataset that loads tensors via a json file containing paths to audio
    files, command class, and durations (in seconds). Each new line is a
    different sample. Example below:
    {"audio_filepath": "/path/to/audio.wav", "label":
    "label", "duration": 23.147}
    ...
    {"audio_filepath": "/path/to/audio.wav", "label": "label",
    "offset": 301.75, "duration": 0.82}
    Args:
        manifest_filepath: Path to manifest json as described above. Can
            be comma-separated paths.
        labels (Optional[list]): String containing all the possible labels to map to
            if None then automatically picks from ASRSpeechLabel collection.
        featurizer: Initialized featurizer class that converts paths of
            audio to feature tensors
        max_duration: If audio exceeds this length, do not include in dataset
        min_duration: If audio is less than this length, do not include
            in dataset
        trim: Boolean flag whether to trim the audio
        load_audio: Boolean flag indicate whether do or not load audio
    """

    def __init__(
            self,
            manifest_filepath,
            featurizer,
            labels=None,
            max_duration=None,
            min_duration=None,
            trim=False,
            load_audio=True,
    ):
        self.collection = collections.ASRSpeechLabel(
            manifests_files=manifest_filepath.split(','), min_duration=min_duration, max_duration=max_duration
        )

        self.featurizer = featurizer
        self.trim = trim
        self.load_audio = load_audio

        self.labels = labels if labels else self.collection.uniq_labels
        self.num_commands = len(self.labels)

        self.label2id, self.id2label = {}, {}
        for label_id, label in enumerate(self.labels):
            self.label2id[label] = label_id
            self.id2label[label_id] = label

    def __getitem__(self, index):
        sample = self.collection[index]
        if self.load_audio:
            offset = sample.offset

            if offset is None:
                offset = 0

            features = self.featurizer.process(
                sample.audio_file, offset=offset, duration=sample.duration, trim=self.trim
            )
            f, fl = features, torch.tensor(features.shape[0]).long()
        else:
            f, fl = None, None

        t = self.label2id[sample.label]
        tl = 1  # For compatibility with collate_fn used later

        return f, fl, torch.tensor(t).long(), torch.tensor(tl).long()

    def __len__(self):
        return len(self.collection)

    def _collate_fn(self, batch):
        """collate batch of audio sig, audio len, tokens (single token), tokens len (1)
        Args:
            batch (Optional[FloatTensor], Optional[LongTensor], LongTensor,
                   LongTensor):  A tuple of tuples of signal, signal lengths,
                   encoded tokens, and encoded tokens length.  This collate func
                   assumes the signals are 1d torch tensors (i.e. mono audio).
        """
        return _speech_collate_fn(batch, pad_id=0)


@experimental
class _TarredAudioToTextDataset(IterableDataset):
    """
    A similar Dataset to the AudioToCharDataset/AudioToBPEDataset, but which loads tarred audio files.

    Accepts a single comma-separated JSON manifest file (in the same style as for the AudioToCharDataset/AudioToBPEDataset),
    as well as the path(s) to the tarball(s) containing the wav files. Each line of the manifest should
    contain the information for one audio file, including at least the transcript and name of the audio
    file within the tarball.

    Valid formats for the audio_tar_filepaths argument include:
    (1) a single string that can be brace-expanded, e.g. 'path/to/audio.tar' or 'path/to/audio_{1..100}.tar.gz', or
    (2) a list of file paths that will not be brace-expanded, e.g. ['audio_1.tar', 'audio_2.tar', ...].

    Note: For brace expansion in (1), there may be cases where `{x..y}` syntax cannot be used due to shell interference.
    This occurs most commonly inside SLURM scripts. Therefore we provide a few equivalent replacements.
    Supported opening braces - { <=> (, [, < and the special tag _OP_.
    Supported closing braces - } <=> ), ], > and the special tag _CL_.
    For SLURM based tasks, we suggest the use of the special tags for ease of use.

    See the WebDataset documentation for more information about accepted data and input formats.

    If using multiple processes the number of shards should be divisible by the number of workers to ensure an
    even split among workers. If it is not divisible, logging will give a warning but training will proceed.
    In addition, if using mutiprocessing, each shard MUST HAVE THE SAME NUMBER OF ENTRIES after filtering
    is applied. We currently do not check for this, but your program may hang if the shards are uneven!

    Notice that a few arguments are different from the AudioToCharDataset; for example, shuffle (bool) has been
    replaced by shuffle_n (int).

    Additionally, please note that the len() of this DataLayer is assumed to be the length of the manifest
    after filtering. An incorrect manifest length may lead to some DataLoader issues down the line.

    Args:
        audio_tar_filepaths: Either a list of audio tarball filepaths, or a
            string (can be brace-expandable).
        manifest_filepath (str): Path to the manifest.
        parser (callable): A callable which is used to pre-process the text output.
        sample_rate (int): Sample rate to resample loaded audio to
        int_values (bool): If true, load samples as 32-bit integers. Defauts to False.
        augmentor (nemo.collections.asr.parts.perturb.AudioAugmentor): An AudioAugmentor
            object used to augment loaded audio
        shuffle_n (int): How many samples to look ahead and load to be shuffled.
            See WebDataset documentation for more details.
            Defaults to 0.
        min_duration (float): Dataset parameter.
            All training files which have a duration less than min_duration
            are dropped. Note: Duration is read from the manifest JSON.
            Defaults to 0.1.
        max_duration (float): Dataset parameter.
            All training files which have a duration more than max_duration
            are dropped. Note: Duration is read from the manifest JSON.
            Defaults to None.
        max_utts (int): Limit number of utterances. 0 means no maximum.
        blank_index (int): Blank character index, defaults to -1.
        unk_index (int): Unknown character index, defaults to -1.
        normalize (bool): Dataset parameter.
            Whether to use automatic text cleaning.
            It is highly recommended to manually clean text for best results.
            Defaults to True.
        trim (bool): Whether to use trim silence from beginning and end
            of audio signal using librosa.effects.trim().
            Defaults to False.
        bos_id (id): Dataset parameter.
            Beginning of string symbol id used for seq2seq models.
            Defaults to None.
        eos_id (id): Dataset parameter.
            End of string symbol id used for seq2seq models.
            Defaults to None.
        pad_id (id): Token used to pad when collating samples in batches.
            If this is None, pads using 0s.
            Defaults to None.
        shard_strategy (str): Tarred dataset shard distribution strategy chosen as a str value during ddp.
            -   `scatter`: The default shard strategy applied by WebDataset, where each node gets
                a unique set of shards, which are permanently pre-allocated and never changed at runtime.
            -   `replicate`: Optional shard strategy, where each node gets all of the set of shards
                available in the tarred dataset, which are permanently pre-allocated and never changed at runtime.
                The benefit of replication is that it allows each node to sample data points from the entire
                dataset independently of other nodes, and reduces dependence on value of `shuffle_n`.

                Note: Replicated strategy allows every node to sample the entire set of available tarfiles,
                and therefore more than one node may sample the same tarfile, and even sample the same
                data points! As such, there is no assured guarantee that all samples in the dataset will be
                sampled at least once during 1 epoch.
        global_rank (int): Worker rank, used for partitioning shards. Defaults to 0.
        world_size (int): Total number of processes, used for partitioning shards. Defaults to 0.
    """

    def __init__(
<<<<<<< HEAD
            self,
            audio_tar_filepaths: Union[str, List[str]],
            manifest_filepath: str,
            parser: Callable,
            sample_rate: int,
            int_values: bool = False,
            augmentor: Optional['nemo.collections.asr.parts.perturb.AudioAugmentor'] = None,
            shuffle_n: int = 0,
            min_duration: Optional[float] = None,
            max_duration: Optional[float] = None,
            max_utts: int = 0,
            trim: bool = False,
            bos_id: Optional[int] = None,
            eos_id: Optional[int] = None,
            add_misc: bool = False,
            pad_id: int = 0,
            global_rank: int = 0,
            world_size: int = 0,
            return_pad_mask: bool = False,
=======
        self,
        audio_tar_filepaths: Union[str, List[str]],
        manifest_filepath: str,
        parser: Callable,
        sample_rate: int,
        int_values: bool = False,
        augmentor: Optional['nemo.collections.asr.parts.perturb.AudioAugmentor'] = None,
        shuffle_n: int = 0,
        min_duration: Optional[float] = None,
        max_duration: Optional[float] = None,
        max_utts: int = 0,
        trim: bool = False,
        bos_id: Optional[int] = None,
        eos_id: Optional[int] = None,
        add_misc: bool = False,
        pad_id: int = 0,
        shard_strategy: str = "scatter",
        global_rank: int = 0,
        world_size: int = 0,
>>>>>>> 5b6dd385
    ):
        self.collection = collections.ASRAudioText(
            manifests_files=manifest_filepath.split(','),
            parser=parser,
            min_duration=min_duration,
            max_duration=max_duration,
            max_number=max_utts,
            index_by_file_id=True,  # Must set this so the manifest lines can be indexed by file ID
        )

        self.featurizer = WaveformFeaturizer(sample_rate=sample_rate, int_values=int_values, augmentor=augmentor)
        self.trim = trim
        self.eos_id = eos_id
        self.bos_id = bos_id
        self.pad_id = pad_id
        self.return_pad_mask = return_pad_mask
        self._add_misc = add_misc

        valid_shard_strategies = ['scatter', 'replicate']
        if shard_strategy not in valid_shard_strategies:
            raise ValueError(f"`shard_strategy` must be one of {valid_shard_strategies}")

        if isinstance(audio_tar_filepaths, str):
            # Replace '(' and '[' with '{'
            brace_keys_open = ['(', '[', '<', '_OP_']
            for bkey in brace_keys_open:
                if bkey in audio_tar_filepaths:
                    audio_tar_filepaths = audio_tar_filepaths.replace(bkey, "{")

            # Replace ')' and ']' with '}'
            brace_keys_close = [')', ']', '>', '_CL_']
            for bkey in brace_keys_close:
                if bkey in audio_tar_filepaths:
                    audio_tar_filepaths = audio_tar_filepaths.replace(bkey, "}")

        # Check for distributed and partition shards accordingly
        if world_size > 1:
            if isinstance(audio_tar_filepaths, str):
                # Brace expand
                audio_tar_filepaths = list(braceexpand.braceexpand(audio_tar_filepaths))

            if shard_strategy == 'scatter':
                logging.info("All tarred dataset shards will be scattered evenly across all nodes.")

                if len(audio_tar_filepaths) % world_size != 0:
                    logging.warning(
                        f"Number of shards in tarred dataset ({len(audio_tar_filepaths)}) is not divisible "
                        f"by number of distributed workers ({world_size})."
                    )

                begin_idx = (len(audio_tar_filepaths) // world_size) * global_rank
                end_idx = begin_idx + (len(audio_tar_filepaths) // world_size)
                audio_tar_filepaths = audio_tar_filepaths[begin_idx:end_idx]
                logging.info(
                    "Partitioning tarred dataset: process (%d) taking shards [%d, %d)", global_rank, begin_idx, end_idx
                )

            elif shard_strategy == 'replicate':
                logging.info("All tarred dataset shards will be replicated across all nodes.")

            else:
                raise ValueError(f"Invalid shard strategy ! Allowed values are : {valid_shard_strategies}")

        # Put together WebDataset
        self._dataset = (
            wd.Dataset(audio_tar_filepaths)
                .shuffle(shuffle_n)
                .rename(audio='wav', key='__key__')
                .to_tuple('audio', 'key')
                .pipe(self._filter)
                .map(f=self._build_sample)
        )

    def _filter(self, iterator):
        """This function is used to remove samples that have been filtered out by ASRAudioText already.
        Otherwise, we would get a KeyError as _build_sample attempts to find the manifest entry for a sample
        that was filtered out (e.g. for duration).
        Note that if using multi-GPU training, filtering may lead to an imbalance in samples in each shard,
        which may make your code hang as one process will finish before the other.
        """

        class TarredAudioFilter:
            def __init__(self, collection):
                self.iterator = iterator
                self.collection = collection

            def __iter__(self):
                return self

            def __next__(self):
                while True:
                    audio_bytes, audio_filename = next(self.iterator)
                    file_id, _ = os.path.splitext(os.path.basename(audio_filename))
                    if file_id in self.collection.mapping:
                        return audio_bytes, audio_filename

        return TarredAudioFilter(self.collection)

    def _collate_fn(self, batch):
        if self.return_pad_mask:
            return _padding_collate_fn(batch, self.pad_id)
        else:
            return _speech_collate_fn(batch, self.pad_id)

    def _build_sample(self, tup):
        """Builds the training sample by combining the data from the WebDataset with the manifest info.
        """
        audio_bytes, audio_filename = tup

        # Grab manifest entry from self.collection
        file_id, _ = os.path.splitext(os.path.basename(audio_filename))
        manifest_idx = self.collection.mapping[file_id]
        manifest_entry = self.collection[manifest_idx]

        offset = manifest_entry.offset
        if offset is None:
            offset = 0

        # Convert audio bytes to IO stream for processing (for SoundFile to read)
        audio_filestream = io.BytesIO(audio_bytes)
        features = self.featurizer.process(
            audio_filestream,
            offset=offset,
            duration=manifest_entry.duration,
            trim=self.trim,
            orig_sr=manifest_entry.orig_sr,
        )
        audio_filestream.close()

        # Audio features
        f, fl = features, torch.tensor(features.shape[0]).long()

        # Text features
        t, tl = manifest_entry.text_tokens, len(manifest_entry.text_tokens)
        if self.bos_id is not None:
            t = [self.bos_id] + t
            tl += 1
        if self.eos_id is not None:
            t = t + [self.eos_id]
            tl += 1

        return f, fl, torch.tensor(t).long(), torch.tensor(tl).long()

    def __iter__(self):
        return self._dataset.__iter__()

    def __len__(self):
        return len(self.collection)


@experimental
class TarredAudioToCharDataset(_TarredAudioToTextDataset):
    """
    A similar Dataset to the AudioToCharDataset, but which loads tarred audio files.

    Accepts a single comma-separated JSON manifest file (in the same style as for the AudioToCharDataset),
    as well as the path(s) to the tarball(s) containing the wav files. Each line of the manifest should
    contain the information for one audio file, including at least the transcript and name of the audio
    file within the tarball.

    Valid formats for the audio_tar_filepaths argument include:
    (1) a single string that can be brace-expanded, e.g. 'path/to/audio.tar' or 'path/to/audio_{1..100}.tar.gz', or
    (2) a list of file paths that will not be brace-expanded, e.g. ['audio_1.tar', 'audio_2.tar', ...].

    See the WebDataset documentation for more information about accepted data and input formats.

    If using multiple processes the number of shards should be divisible by the number of workers to ensure an
    even split among workers. If it is not divisible, logging will give a warning but training will proceed.
    In addition, if using mutiprocessing, each shard MUST HAVE THE SAME NUMBER OF ENTRIES after filtering
    is applied. We currently do not check for this, but your program may hang if the shards are uneven!

    Notice that a few arguments are different from the AudioToCharDataset; for example, shuffle (bool) has been
    replaced by shuffle_n (int).

    Additionally, please note that the len() of this DataLayer is assumed to be the length of the manifest
    after filtering. An incorrect manifest length may lead to some DataLoader issues down the line.

    Args:
        audio_tar_filepaths: Either a list of audio tarball filepaths, or a
            string (can be brace-expandable).
        manifest_filepath (str): Path to the manifest.
        labels (list): List of characters that can be output by the ASR model.
            For Jasper, this is the 28 character set {a-z '}. The CTC blank
            symbol is automatically added later for models using ctc.
        sample_rate (int): Sample rate to resample loaded audio to
        int_values (bool): If true, load samples as 32-bit integers. Defauts to False.
        augmentor (nemo.collections.asr.parts.perturb.AudioAugmentor): An AudioAugmentor
            object used to augment loaded audio
        shuffle_n (int): How many samples to look ahead and load to be shuffled.
            See WebDataset documentation for more details.
            Defaults to 0.
        min_duration (float): Dataset parameter.
            All training files which have a duration less than min_duration
            are dropped. Note: Duration is read from the manifest JSON.
            Defaults to 0.1.
        max_duration (float): Dataset parameter.
            All training files which have a duration more than max_duration
            are dropped. Note: Duration is read from the manifest JSON.
            Defaults to None.
        max_utts (int): Limit number of utterances. 0 means no maximum.
        blank_index (int): Blank character index, defaults to -1.
        unk_index (int): Unknown character index, defaults to -1.
        normalize (bool): Dataset parameter.
            Whether to use automatic text cleaning.
            It is highly recommended to manually clean text for best results.
            Defaults to True.
        trim (bool): Whether to use trim silence from beginning and end
            of audio signal using librosa.effects.trim().
            Defaults to False.
        bos_id (id): Dataset parameter.
            Beginning of string symbol id used for seq2seq models.
            Defaults to None.
        eos_id (id): Dataset parameter.
            End of string symbol id used for seq2seq models.
            Defaults to None.
        pad_id (id): Token used to pad when collating samples in batches.
            If this is None, pads using 0s.
            Defaults to None.
        shard_strategy (str): Tarred dataset shard distribution strategy chosen as a str value during ddp.
            -   `scatter`: The default shard strategy applied by WebDataset, where each node gets
                a unique set of shards, which are permanently pre-allocated and never changed at runtime.
            -   `replicate`: Optional shard strategy, where each node gets all of the set of shards
                available in the tarred dataset, which are permanently pre-allocated and never changed at runtime.
                The benefit of replication is that it allows each node to sample data points from the entire
                dataset independently of other nodes, and reduces dependence on value of `shuffle_n`.

                Note: Replicated strategy allows every node to sample the entire set of available tarfiles,
                and therefore more than one node may sample the same tarfile, and even sample the same
                data points! As such, there is no assured guarantee that all samples in the dataset will be
                sampled at least once during 1 epoch.
        global_rank (int): Worker rank, used for partitioning shards. Defaults to 0.
        world_size (int): Total number of processes, used for partitioning shards. Defaults to 0.
    """

    def __init__(
<<<<<<< HEAD
            self,
            audio_tar_filepaths: Union[str, List[str]],
            manifest_filepath: str,
            labels: List[str],
            sample_rate: int,
            int_values: bool = False,
            augmentor: Optional['nemo.collections.asr.parts.perturb.AudioAugmentor'] = None,
            shuffle_n: int = 0,
            min_duration: Optional[float] = None,
            max_duration: Optional[float] = None,
            max_utts: int = 0,
            blank_index: int = -1,
            unk_index: int = -1,
            normalize: bool = True,
            trim: bool = False,
            bos_id: Optional[int] = None,
            eos_id: Optional[int] = None,
            parser: Optional[str] = 'en',
            add_misc: bool = False,
            pad_id: int = 0,
            global_rank: int = 0,
            world_size: int = 0,
            return_pad_mask: bool = False,
=======
        self,
        audio_tar_filepaths: Union[str, List[str]],
        manifest_filepath: str,
        labels: List[str],
        sample_rate: int,
        int_values: bool = False,
        augmentor: Optional['nemo.collections.asr.parts.perturb.AudioAugmentor'] = None,
        shuffle_n: int = 0,
        min_duration: Optional[float] = None,
        max_duration: Optional[float] = None,
        max_utts: int = 0,
        blank_index: int = -1,
        unk_index: int = -1,
        normalize: bool = True,
        trim: bool = False,
        bos_id: Optional[int] = None,
        eos_id: Optional[int] = None,
        parser: Optional[str] = 'en',
        add_misc: bool = False,
        pad_id: int = 0,
        shard_strategy: str = "scatter",
        global_rank: int = 0,
        world_size: int = 0,
>>>>>>> 5b6dd385
    ):
        self.labels = labels

        parser = parsers.make_parser(
            labels=labels, name=parser, unk_id=unk_index, blank_id=blank_index, do_normalize=normalize
        )

        super().__init__(
            audio_tar_filepaths=audio_tar_filepaths,
            manifest_filepath=manifest_filepath,
            parser=parser,
            sample_rate=sample_rate,
            int_values=int_values,
            augmentor=augmentor,
            shuffle_n=shuffle_n,
            min_duration=min_duration,
            max_duration=max_duration,
            max_utts=max_utts,
            trim=trim,
            bos_id=bos_id,
            eos_id=eos_id,
            add_misc=add_misc,
            pad_id=pad_id,
<<<<<<< HEAD
            return_pad_mask=return_pad_mask,
=======
            shard_strategy=shard_strategy,
>>>>>>> 5b6dd385
            global_rank=global_rank,
            world_size=world_size,
        )


@experimental
class TarredAudioToBPEDataset(_TarredAudioToTextDataset):
    """
    A similar Dataset to the AudioToBPEDataset, but which loads tarred audio files.

    Accepts a single comma-separated JSON manifest file (in the same style as for the AudioToBPEDataset),
    as well as the path(s) to the tarball(s) containing the wav files. Each line of the manifest should
    contain the information for one audio file, including at least the transcript and name of the audio
    file within the tarball.

    Valid formats for the audio_tar_filepaths argument include:
    (1) a single string that can be brace-expanded, e.g. 'path/to/audio.tar' or 'path/to/audio_{1..100}.tar.gz', or
    (2) a list of file paths that will not be brace-expanded, e.g. ['audio_1.tar', 'audio_2.tar', ...].

    See the WebDataset documentation for more information about accepted data and input formats.

    If using multiple processes the number of shards should be divisible by the number of workers to ensure an
    even split among workers. If it is not divisible, logging will give a warning but training will proceed.
    In addition, if using mutiprocessing, each shard MUST HAVE THE SAME NUMBER OF ENTRIES after filtering
    is applied. We currently do not check for this, but your program may hang if the shards are uneven!

    Notice that a few arguments are different from the AudioToBPEDataset; for example, shuffle (bool) has been
    replaced by shuffle_n (int).

    Additionally, please note that the len() of this DataLayer is assumed to be the length of the manifest
    after filtering. An incorrect manifest length may lead to some DataLoader issues down the line.

    Args:
        audio_tar_filepaths: Either a list of audio tarball filepaths, or a
            string (can be brace-expandable).
        manifest_filepath (str): Path to the manifest.
        tokenizer (TokenizerSpec): Either a Word Piece Encoding tokenizer (BERT),
            or a Sentence Piece Encoding tokenizer (BPE). The CTC blank
            symbol is automatically added later for models using ctc.
        sample_rate (int): Sample rate to resample loaded audio to
        int_values (bool): If true, load samples as 32-bit integers. Defauts to False.
        augmentor (nemo.collections.asr.parts.perturb.AudioAugmentor): An AudioAugmentor
            object used to augment loaded audio
        shuffle_n (int): How many samples to look ahead and load to be shuffled.
            See WebDataset documentation for more details.
            Defaults to 0.
        min_duration (float): Dataset parameter.
            All training files which have a duration less than min_duration
            are dropped. Note: Duration is read from the manifest JSON.
            Defaults to 0.1.
        max_duration (float): Dataset parameter.
            All training files which have a duration more than max_duration
            are dropped. Note: Duration is read from the manifest JSON.
            Defaults to None.
        max_utts (int): Limit number of utterances. 0 means no maximum.
        trim (bool): Whether to use trim silence from beginning and end
            of audio signal using librosa.effects.trim().
            Defaults to False.
        pad_id (id): Token used to pad when collating samples in batches.
            If this is None, pads using 0s.
            Defaults to None.
        shard_strategy (str): Tarred dataset shard distribution strategy chosen as a str value during ddp.
            -   `scatter`: The default shard strategy applied by WebDataset, where each node gets
                a unique set of shards, which are permanently pre-allocated and never changed at runtime.
            -   `replicate`: Optional shard strategy, where each node gets all of the set of shards
                available in the tarred dataset, which are permanently pre-allocated and never changed at runtime.
                The benefit of replication is that it allows each node to sample data points from the entire
                dataset independently of other nodes, and reduces dependence on value of `shuffle_n`.

                Note: Replicated strategy allows every node to sample the entire set of available tarfiles,
                and therefore more than one node may sample the same tarfile, and even sample the same
                data points! As such, there is no assured guarantee that all samples in the dataset will be
                sampled at least once during 1 epoch.
        global_rank (int): Worker rank, used for partitioning shards. Defaults to 0.
        world_size (int): Total number of processes, used for partitioning shards. Defaults to 0.
    """

    def __init__(
<<<<<<< HEAD
            self,
            audio_tar_filepaths: Union[str, List[str]],
            manifest_filepath: str,
            tokenizer: 'nemo.collections.common.tokenizers.TokenizerSpec',
            sample_rate: int,
            int_values: bool = False,
            augmentor: Optional['nemo.collections.asr.parts.perturb.AudioAugmentor'] = None,
            shuffle_n: int = 0,
            min_duration: Optional[float] = None,
            max_duration: Optional[float] = None,
            max_utts: int = 0,
            trim: bool = False,
            add_misc: bool = False,
            global_rank: int = 0,
            world_size: int = 0,
            use_start_end_token: bool = True,
            return_pad_mask: bool = False,
=======
        self,
        audio_tar_filepaths: Union[str, List[str]],
        manifest_filepath: str,
        tokenizer: 'nemo.collections.common.tokenizers.TokenizerSpec',
        sample_rate: int,
        int_values: bool = False,
        augmentor: Optional['nemo.collections.asr.parts.perturb.AudioAugmentor'] = None,
        shuffle_n: int = 0,
        min_duration: Optional[float] = None,
        max_duration: Optional[float] = None,
        max_utts: int = 0,
        trim: bool = False,
        add_misc: bool = False,
        use_start_end_token: bool = True,
        shard_strategy: str = "scatter",
        global_rank: int = 0,
        world_size: int = 0,
>>>>>>> 5b6dd385
    ):
        if use_start_end_token and hasattr(tokenizer, 'bos_token'):
            bos_id = tokenizer.bos_id
        else:
            bos_id = None

        if use_start_end_token and hasattr(tokenizer, 'eos_token'):
            eos_id = tokenizer.eos_id
        else:
            eos_id = None

        if hasattr(tokenizer, 'pad_token'):
            pad_id = tokenizer.pad_id
        else:
            pad_id = 0

        class TokenizerWrapper:
            def __init__(self, tokenizer):
                self._tokenizer = tokenizer

            def __call__(self, text):
                t = self._tokenizer.text_to_ids(text)
                return t

        super().__init__(
            audio_tar_filepaths=audio_tar_filepaths,
            manifest_filepath=manifest_filepath,
            parser=TokenizerWrapper(tokenizer),
            sample_rate=sample_rate,
            int_values=int_values,
            augmentor=augmentor,
            shuffle_n=shuffle_n,
            min_duration=min_duration,
            max_duration=max_duration,
            max_utts=max_utts,
            trim=trim,
            bos_id=bos_id,
            eos_id=eos_id,
            add_misc=add_misc,
            pad_id=pad_id,
<<<<<<< HEAD
            return_pad_mask=return_pad_mask,
=======
            shard_strategy=shard_strategy,
>>>>>>> 5b6dd385
            global_rank=global_rank,
            world_size=world_size,
        )<|MERGE_RESOLUTION|>--- conflicted
+++ resolved
@@ -732,27 +732,6 @@
     """
 
     def __init__(
-<<<<<<< HEAD
-            self,
-            audio_tar_filepaths: Union[str, List[str]],
-            manifest_filepath: str,
-            parser: Callable,
-            sample_rate: int,
-            int_values: bool = False,
-            augmentor: Optional['nemo.collections.asr.parts.perturb.AudioAugmentor'] = None,
-            shuffle_n: int = 0,
-            min_duration: Optional[float] = None,
-            max_duration: Optional[float] = None,
-            max_utts: int = 0,
-            trim: bool = False,
-            bos_id: Optional[int] = None,
-            eos_id: Optional[int] = None,
-            add_misc: bool = False,
-            pad_id: int = 0,
-            global_rank: int = 0,
-            world_size: int = 0,
-            return_pad_mask: bool = False,
-=======
         self,
         audio_tar_filepaths: Union[str, List[str]],
         manifest_filepath: str,
@@ -772,7 +751,7 @@
         shard_strategy: str = "scatter",
         global_rank: int = 0,
         world_size: int = 0,
->>>>>>> 5b6dd385
+        return_pad_mask: bool = False,
     ):
         self.collection = collections.ASRAudioText(
             manifests_files=manifest_filepath.split(','),
@@ -1008,31 +987,6 @@
     """
 
     def __init__(
-<<<<<<< HEAD
-            self,
-            audio_tar_filepaths: Union[str, List[str]],
-            manifest_filepath: str,
-            labels: List[str],
-            sample_rate: int,
-            int_values: bool = False,
-            augmentor: Optional['nemo.collections.asr.parts.perturb.AudioAugmentor'] = None,
-            shuffle_n: int = 0,
-            min_duration: Optional[float] = None,
-            max_duration: Optional[float] = None,
-            max_utts: int = 0,
-            blank_index: int = -1,
-            unk_index: int = -1,
-            normalize: bool = True,
-            trim: bool = False,
-            bos_id: Optional[int] = None,
-            eos_id: Optional[int] = None,
-            parser: Optional[str] = 'en',
-            add_misc: bool = False,
-            pad_id: int = 0,
-            global_rank: int = 0,
-            world_size: int = 0,
-            return_pad_mask: bool = False,
-=======
         self,
         audio_tar_filepaths: Union[str, List[str]],
         manifest_filepath: str,
@@ -1056,7 +1010,7 @@
         shard_strategy: str = "scatter",
         global_rank: int = 0,
         world_size: int = 0,
->>>>>>> 5b6dd385
+        return_pad_mask: bool = False,
     ):
         self.labels = labels
 
@@ -1080,11 +1034,8 @@
             eos_id=eos_id,
             add_misc=add_misc,
             pad_id=pad_id,
-<<<<<<< HEAD
+            shard_strategy=shard_strategy,
             return_pad_mask=return_pad_mask,
-=======
-            shard_strategy=shard_strategy,
->>>>>>> 5b6dd385
             global_rank=global_rank,
             world_size=world_size,
         )
@@ -1163,25 +1114,6 @@
     """
 
     def __init__(
-<<<<<<< HEAD
-            self,
-            audio_tar_filepaths: Union[str, List[str]],
-            manifest_filepath: str,
-            tokenizer: 'nemo.collections.common.tokenizers.TokenizerSpec',
-            sample_rate: int,
-            int_values: bool = False,
-            augmentor: Optional['nemo.collections.asr.parts.perturb.AudioAugmentor'] = None,
-            shuffle_n: int = 0,
-            min_duration: Optional[float] = None,
-            max_duration: Optional[float] = None,
-            max_utts: int = 0,
-            trim: bool = False,
-            add_misc: bool = False,
-            global_rank: int = 0,
-            world_size: int = 0,
-            use_start_end_token: bool = True,
-            return_pad_mask: bool = False,
-=======
         self,
         audio_tar_filepaths: Union[str, List[str]],
         manifest_filepath: str,
@@ -1197,9 +1129,9 @@
         add_misc: bool = False,
         use_start_end_token: bool = True,
         shard_strategy: str = "scatter",
+        return_pad_mask: bool = False,
         global_rank: int = 0,
         world_size: int = 0,
->>>>>>> 5b6dd385
     ):
         if use_start_end_token and hasattr(tokenizer, 'bos_token'):
             bos_id = tokenizer.bos_id
@@ -1240,11 +1172,8 @@
             eos_id=eos_id,
             add_misc=add_misc,
             pad_id=pad_id,
-<<<<<<< HEAD
+            shard_strategy=shard_strategy,
             return_pad_mask=return_pad_mask,
-=======
-            shard_strategy=shard_strategy,
->>>>>>> 5b6dd385
             global_rank=global_rank,
             world_size=world_size,
         )